name: Pytest

on:
  push:
    branches:
      - 'main'
    paths-ignore:
      # Do not run if only the documentation has been changed
      - 'docs/**'
      - '**/*.md'
  pull_request:
    paths-ignore:
      # Do not run if only the documentation has been changed
      - 'docs/**'
      - '**/*.md'

jobs:

  lint:
    runs-on: ubuntu-latest
    name: Lint
    steps:
      - uses: actions/checkout@v3
      - name: Set up Python 3.11
        uses: actions/setup-python@v5
        with:
          python-version: 3.12

      - name: Install dependencies
        run: |
          python -m pip install --upgrade pip
          pip install flake8

      - name: Lint with flake8
        run: |
          # stop the build if there are Python syntax errors or undefined names
          flake8 . --count --select=E9,F63,F7,F82 --show-source --statistics
          # exit-zero treats all errors as warnings. The GitHub editor is 127 chars wide
          flake8 . --count --exit-zero --max-complexity=10 --max-line-length=127 --statistics
  
  
  

  build:
    runs-on: ubuntu-latest
    strategy:
      matrix:
        python-version: [ "3.9", "3.10", "3.11", "3.12" ]

    steps:
      - uses: actions/checkout@v3

      - name: Set up Python ${{ matrix.python-version }}
        uses: actions/setup-python@v3
        with:
          python-version: ${{ matrix.python-version }}

      - name: Analysing the code with pytest
        run: |
          pip install .
          pip install .[optional_extractor]
          pip install .[test]
          rm -rf src
<<<<<<< HEAD
          python -m coverage run --source=papyrus -m pytest -v
=======
          curl -L -o invoice_100.pdf "https://github.com/katanaml/sparrow-donut/raw/main/sparrow-data/docs/input/invoices/Dataset%20with%20valid%20information/invoice_100.pdf"
          python -m coverage run --source=papyrus -m pytest
>>>>>>> ee7e58fd
          python -m coverage report
          python -m coverage json

      - name: Coverage Badge
        uses: tj-actions/coverage-badge-py@v1.8
        with:
          output: .static/coverage.svg

      - name: Publish coverage report to coverage-badge branch
        continue-on-error: true
        uses: JamesIves/github-pages-deploy-action@v4
        with:
          branch: coverage-badge
          folder: .static<|MERGE_RESOLUTION|>--- conflicted
+++ resolved
@@ -61,12 +61,8 @@
           pip install .[optional_extractor]
           pip install .[test]
           rm -rf src
-<<<<<<< HEAD
+          curl -L -o invoice_100.pdf "https://github.com/katanaml/sparrow-donut/raw/main/sparrow-data/docs/input/invoices/Dataset%20with%20valid%20information/invoice_100.pdf"
           python -m coverage run --source=papyrus -m pytest -v
-=======
-          curl -L -o invoice_100.pdf "https://github.com/katanaml/sparrow-donut/raw/main/sparrow-data/docs/input/invoices/Dataset%20with%20valid%20information/invoice_100.pdf"
-          python -m coverage run --source=papyrus -m pytest
->>>>>>> ee7e58fd
           python -m coverage report
           python -m coverage json
 
